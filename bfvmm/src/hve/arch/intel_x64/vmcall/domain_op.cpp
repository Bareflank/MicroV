//
// Copyright (C) 2019 Assured Information Security, Inc.
//
// Permission is hereby granted, free of charge, to any person obtaining a copy
// of this software and associated documentation files (the "Software"), to deal
// in the Software without restriction, including without limitation the rights
// to use, copy, modify, merge, publish, distribute, sublicense, and/or sell
// copies of the Software, and to permit persons to whom the Software is
// furnished to do so, subject to the following conditions:
//
// The above copyright notice and this permission notice shall be included in all
// copies or substantial portions of the Software.
//
// THE SOFTWARE IS PROVIDED "AS IS", WITHOUT WARRANTY OF ANY KIND, EXPRESS OR
// IMPLIED, INCLUDING BUT NOT LIMITED TO THE WARRANTIES OF MERCHANTABILITY,
// FITNESS FOR A PARTICULAR PURPOSE AND NONINFRINGEMENT. IN NO EVENT SHALL THE
// AUTHORS OR COPYRIGHT HOLDERS BE LIABLE FOR ANY CLAIM, DAMAGES OR OTHER
// LIABILITY, WHETHER IN AN ACTION OF CONTRACT, TORT OR OTHERWISE, ARISING FROM,
// OUT OF OR IN CONNECTION WITH THE SOFTWARE OR THE USE OR OTHER DEALINGS IN THE
// SOFTWARE.

#include <arch/x64/rdtsc.h>
#include <bfhypercall.h>
#include <bfvmm/hve/arch/intel_x64/ept/mmap.h>
#include <hve/arch/intel_x64/vcpu.h>
#include <hve/arch/intel_x64/domain.h>
#include <hve/arch/intel_x64/vmcall/domain_op.h>

#include <xen/types.h>
#include <public/xen.h>

namespace microv::intel_x64
{

using namespace bfvmm::intel_x64;
using namespace bfvmm::intel_x64::ept;
using namespace microv;

static constexpr uint32_t PERM_RWE = mmap::attr_type::read_write_execute;
static constexpr uint32_t PERM_RW = mmap::attr_type::read_write;
static constexpr uint32_t PERM_RO = mmap::attr_type::read_only;
static constexpr uint32_t TYPE_WB = mmap::memory_type::write_back;

static bool foreign_domain(vcpu *vcpu)
{
    return vcpu->rbx() != self && vcpu->rbx() != vcpu->domid();
}

vmcall_domain_op_handler::vmcall_domain_op_handler(
    gsl::not_null<vcpu *> vcpu
) :
    m_vcpu{vcpu}
{
    using namespace vmcs_n;

    vcpu->add_vmcall_handler({&vmcall_domain_op_handler::dispatch, this});
}

void
vmcall_domain_op_handler::domain_op__create_domain(vcpu *vcpu)
{
    try {
        struct microv::domain_info info{};
        auto arg = vcpu->map_arg<struct dom_info>(vcpu->rbx());

        info.flags = arg->flags;
        info.wc_sec = arg->wc_sec;
        info.wc_nsec = arg->wc_nsec;
        info.tsc = arg->tsc;
        info.ram = arg->ram;
        /* TODO explicitly make xen_info_valid=0 for clarity-sake */

        vcpu->set_rax(domain::generate_domainid());

        /*
         * If info.flags indicates XENPVH, a xen_domain will be created here
         * in addition to a microv domain.
         */
        g_dm->create(vcpu->rax(), &info);
        vcpu->add_child_domain(vcpu->rax());
    }
    catchall({
        vcpu->set_rax(INVALID_DOMAINID);
    })
}

void
vmcall_domain_op_handler::domain_op__destroy_domain(vcpu *vcpu)
{
    try {
        expects(foreign_domain(vcpu));
        vcpu->remove_child_domain(vcpu->rbx());
        g_dm->destroy(vcpu->rbx(), nullptr);
        vcpu->set_rax(SUCCESS);
    }
    catchall({
        vcpu->set_rax(FAILURE);
    })
}

void vmcall_domain_op_handler::domain_op__read_tsc(vcpu *vcpu) noexcept
{
    vcpu->set_rax(::x64::read_tsc::get());
}

void vmcall_domain_op_handler::domain_op__hvc_rx_put(vcpu *vcpu)
{
    try {
        expects(foreign_domain(vcpu));

        auto dom = vcpu->find_child_domain(vcpu->rbx());
        if (!dom) {
            bferror_nhex(0, "child domain not found", vcpu->rbx());
            vcpu->set_rax(0);
            return;
        }

        auto xen = dom->xen_dom();
        if (!xen) {
            bferror_nhex(0, "NULL xen domain for domain = ", vcpu->rbx());
            vcpu->set_rax(0);
            return;
        }

        auto len = vcpu->rdx();
        auto buf = vcpu->map_gva_4k<char>(vcpu->rcx(), len);
        auto num = xen->hvc_rx_put(gsl::span(buf.get(), len));

        dom->m_vcpu->load();
<<<<<<< HEAD
        dom->m_vcpu->notify_hvc();
=======
        xen->queue_virq(VIRQ_CONSOLE);
>>>>>>> 16d61cd5

        vcpu->load();
        vcpu->set_rax(num);
    }
    catchall({
        vcpu->set_rax(0);
    })
}

void vmcall_domain_op_handler::domain_op__hvc_tx_get(vcpu *vcpu)
{
    try {
        expects(foreign_domain(vcpu));

        auto dom = vcpu->find_child_domain(vcpu->rbx());
        if (!dom) {
            bferror_nhex(0, "child domain not found", vcpu->rbx());
            vcpu->set_rax(0);
            return;
        }

        auto xen = dom->xen_dom();
        if (!xen) {
            bferror_nhex(0, "NULL xen domain for domain = ", vcpu->rbx());
            vcpu->set_rax(0);
            return;
        }

        auto len = vcpu->rdx();
        auto buf = vcpu->map_gva_4k<char>(vcpu->rcx(), len);
        auto num = xen->hvc_tx_get(gsl::span(buf.get(), len));

        vcpu->set_rax(num);
    }
    catchall({
        vcpu->set_rax(0);
    })
}

void
vmcall_domain_op_handler::domain_op__add_e820_entry(vcpu *vcpu)
{
    try {
        expects(foreign_domain(vcpu));

        const auto base = vcpu->rcx();
        const auto end = vcpu->rdx() & ~(0xFFULL << 56);
        const auto type = vcpu->rdx() >> 56;

        auto dom = vcpu->find_child_domain(vcpu->rbx());
        if (!dom) {
            bferror_nhex(0, "child domain not found", vcpu->rbx());
            vcpu->set_rax(0);
            return;
        }

        dom->add_e820_entry(base, end, type);
        vcpu->set_rax(SUCCESS);
    }
    catchall({
        vcpu->set_rax(FAILURE);
    })
}

void
vmcall_domain_op_handler::domain_op__set_uart(vcpu *vcpu)
{
    try {
        expects(foreign_domain(vcpu));

        auto dom = vcpu->find_child_domain(vcpu->rbx());
        if (!dom) {
            bferror_nhex(0, "child domain not found", vcpu->rbx());
            vcpu->set_rax(0);
            return;
        }

        dom->set_uart(gsl::narrow_cast<uart::port_type>(vcpu->rcx()));
        vcpu->set_rax(SUCCESS);
    }
    catchall({
        vcpu->set_rax(FAILURE);
    })
}

void
vmcall_domain_op_handler::domain_op__set_pt_uart(vcpu *vcpu)
{
    try {
        expects(foreign_domain(vcpu));

        auto dom = vcpu->find_child_domain(vcpu->rbx());
        if (!dom) {
            bferror_nhex(0, "child domain not found", vcpu->rbx());
            vcpu->set_rax(0);
            return;
        }

        dom->set_pt_uart(gsl::narrow_cast<uart::port_type>(vcpu->rcx()));
        vcpu->set_rax(SUCCESS);
    }
    catchall({
        vcpu->set_rax(FAILURE);
    })
}

void
vmcall_domain_op_handler::domain_op__dump_uart(vcpu *vcpu)
{
    try {
        auto buffer = vcpu->map_gva_4k<char>(vcpu->rcx(), UART_MAX_BUFFER);

        auto dom = vcpu->find_child_domain(vcpu->rbx());
        if (!dom) {
            bferror_nhex(0, "child domain not found", vcpu->rbx());
            vcpu->set_rax(0);
            return;
        }

        auto bytes = dom->dump_uart(gsl::span(buffer.get(), UART_MAX_BUFFER));
        vcpu->set_rax(bytes);
    }
    catchall({
        vcpu->set_rax(0);
    })
}

void
vmcall_domain_op_handler::domain_op__share_page_r(vcpu *vcpu)
{
    try {
        expects(foreign_domain(vcpu));

        auto dom = vcpu->find_child_domain(vcpu->rbx());
        if (!dom) {
            bferror_nhex(0, "child domain not found", vcpu->rbx());
            vcpu->set_rax(FAILURE);
            return;
        }

        dom->share_root_page(vcpu, PERM_RO, TYPE_WB);
        vcpu->set_rax(SUCCESS);
    }
    catchall({
        vcpu->set_rax(FAILURE);
    })
}

void
vmcall_domain_op_handler::domain_op__share_page_rw(vcpu *vcpu)
{
    try {
        expects(foreign_domain(vcpu));

        auto dom = vcpu->find_child_domain(vcpu->rbx());
        if (!dom) {
            bferror_nhex(0, "child domain not found", vcpu->rbx());
            vcpu->set_rax(FAILURE);
            return;
        }

        dom->share_root_page(vcpu, PERM_RW, TYPE_WB);
        vcpu->set_rax(SUCCESS);
    }
    catchall({
        vcpu->set_rax(FAILURE);
    })
}

void
vmcall_domain_op_handler::domain_op__share_page_rwe(vcpu *vcpu)
{
    try {
        expects(foreign_domain(vcpu));

        auto dom = vcpu->find_child_domain(vcpu->rbx());
        if (!dom) {
            bferror_nhex(0, "child domain not found", vcpu->rbx());
            vcpu->set_rax(FAILURE);
            return;
        }

        dom->share_root_page(vcpu, PERM_RWE, TYPE_WB);
        vcpu->set_rax(SUCCESS);
    }
    catchall({
        vcpu->set_rax(FAILURE);
    })
}

void
vmcall_domain_op_handler::domain_op__donate_page_r(vcpu *vcpu)
{
    // TODO:
    //
    // We need to remove the gpa from the current domain before the gpa is
    // donated to the other guest. This requires a TLB shootdown as long
    // as each vcpu in the root domain shares one EPT. For now, this function
    // is identical to sharing as both domains have access to the backing page.
    //

    try {
        expects(foreign_domain(vcpu));

        auto dom = vcpu->find_child_domain(vcpu->rbx());
        if (!dom) {
            bferror_nhex(0, "child domain not found", vcpu->rbx());
            vcpu->set_rax(FAILURE);
            return;
        }

        dom->share_root_page(vcpu, PERM_RO, TYPE_WB);
        vcpu->set_rax(SUCCESS);
    }
    catchall({
        vcpu->set_rax(FAILURE);
    })
}

void
vmcall_domain_op_handler::domain_op__donate_page_rw(vcpu *vcpu)
{
    // TODO:
    //
    // We need to remove the gpa from the current domain before the gpa is
    // donated to the other guest. This requires a TLB shootdown as long
    // as each vcpu in the root domain shares one EPT. For now, this function
    // is identical to sharing as both domains have access to the backing page.
    //

    try {
        expects(foreign_domain(vcpu));

        auto dom = vcpu->find_child_domain(vcpu->rbx());
        if (!dom) {
            bferror_nhex(0, "child domain not found", vcpu->rbx());
            vcpu->set_rax(FAILURE);
            return;
        }

        dom->share_root_page(vcpu, PERM_RW, TYPE_WB);
        vcpu->set_rax(SUCCESS);
    }
    catchall({
        vcpu->set_rax(FAILURE);
    })
}

void
vmcall_domain_op_handler::domain_op__donate_page_rwe(vcpu *vcpu)
{
    // TODO:
    //
    // We need to remove the gpa from the current domain before the gpa is
    // donated to the other guest. This requires a TLB shootdown as long
    // as each vcpu in the root domain shares one EPT. For now, this function
    // is identical to sharing as both domains have access to the backing page.
    //

    try {
        expects(foreign_domain(vcpu));

        auto dom = vcpu->find_child_domain(vcpu->rbx());
        if (!dom) {
            bferror_nhex(0, "child domain not found", vcpu->rbx());
            vcpu->set_rax(FAILURE);
            return;
        }

        dom->share_root_page(vcpu, PERM_RWE, TYPE_WB);
        vcpu->set_rax(SUCCESS);
    }
    catchall({
        vcpu->set_rax(FAILURE);
    })
}

#define domain_op__reg(reg)                                                     \
    void                                                                        \
    vmcall_domain_op_handler::domain_op__ ## reg(vcpu *vcpu)                    \
    {                                                                           \
        try {                                                                   \
            auto dom = vcpu->find_child_domain(vcpu->rbx());                    \
            if (!dom) {                                                         \
                bferror_nhex(0, "child domain not found", vcpu->rbx());         \
                vcpu->set_rax(FAILURE);                                         \
                return;                                                         \
            }                                                                   \
                                                                                \
            vcpu->set_rax(dom->reg());                                          \
        }                                                                       \
        catchall({                                                              \
            vcpu->set_rax(FAILURE);                                             \
        })                                                                      \
    }

#define domain_op__set_reg(reg)                                                 \
    void                                                                        \
    vmcall_domain_op_handler::domain_op__set_ ## reg(vcpu *vcpu)                \
    {                                                                           \
        try {                                                                   \
            auto dom = vcpu->find_child_domain(vcpu->rbx());                    \
            if (!dom) {                                                         \
                bferror_nhex(0, "child domain not found", vcpu->rbx());         \
                vcpu->set_rax(FAILURE);                                         \
                return;                                                         \
            }                                                                   \
                                                                                \
            dom->set_ ## reg(vcpu->rcx());                                      \
            vcpu->set_rax(SUCCESS);                                             \
        }                                                                       \
        catchall({                                                              \
            vcpu->set_rax(FAILURE);                                             \
        })                                                                      \
    }

domain_op__reg(rax);
domain_op__set_reg(rax);
domain_op__reg(rbx);
domain_op__set_reg(rbx);
domain_op__reg(rcx);
domain_op__set_reg(rcx);
domain_op__reg(rdx);
domain_op__set_reg(rdx);
domain_op__reg(rbp);
domain_op__set_reg(rbp);
domain_op__reg(rsi);
domain_op__set_reg(rsi);
domain_op__reg(rdi);
domain_op__set_reg(rdi);
domain_op__reg(r08);
domain_op__set_reg(r08);
domain_op__reg(r09);
domain_op__set_reg(r09);
domain_op__reg(r10);
domain_op__set_reg(r10);
domain_op__reg(r11);
domain_op__set_reg(r11);
domain_op__reg(r12);
domain_op__set_reg(r12);
domain_op__reg(r13);
domain_op__set_reg(r13);
domain_op__reg(r14);
domain_op__set_reg(r14);
domain_op__reg(r15);
domain_op__set_reg(r15);
domain_op__reg(rip);
domain_op__set_reg(rip);
domain_op__reg(rsp);
domain_op__set_reg(rsp);
domain_op__reg(gdt_base);
domain_op__set_reg(gdt_base);
domain_op__reg(gdt_limit);
domain_op__set_reg(gdt_limit);
domain_op__reg(idt_base);
domain_op__set_reg(idt_base);
domain_op__reg(idt_limit);
domain_op__set_reg(idt_limit);
domain_op__reg(cr0);
domain_op__set_reg(cr0);
domain_op__reg(cr3);
domain_op__set_reg(cr3);
domain_op__reg(cr4);
domain_op__set_reg(cr4);
domain_op__reg(ia32_efer);
domain_op__set_reg(ia32_efer);
domain_op__reg(ia32_pat);
domain_op__set_reg(ia32_pat);

domain_op__reg(es_selector);
domain_op__set_reg(es_selector);
domain_op__reg(es_base);
domain_op__set_reg(es_base);
domain_op__reg(es_limit);
domain_op__set_reg(es_limit);
domain_op__reg(es_access_rights);
domain_op__set_reg(es_access_rights);
domain_op__reg(cs_selector);
domain_op__set_reg(cs_selector);
domain_op__reg(cs_base);
domain_op__set_reg(cs_base);
domain_op__reg(cs_limit);
domain_op__set_reg(cs_limit);
domain_op__reg(cs_access_rights);
domain_op__set_reg(cs_access_rights);
domain_op__reg(ss_selector);
domain_op__set_reg(ss_selector);
domain_op__reg(ss_base);
domain_op__set_reg(ss_base);
domain_op__reg(ss_limit);
domain_op__set_reg(ss_limit);
domain_op__reg(ss_access_rights);
domain_op__set_reg(ss_access_rights);
domain_op__reg(ds_selector);
domain_op__set_reg(ds_selector);
domain_op__reg(ds_base);
domain_op__set_reg(ds_base);
domain_op__reg(ds_limit);
domain_op__set_reg(ds_limit);
domain_op__reg(ds_access_rights);
domain_op__set_reg(ds_access_rights);
domain_op__reg(fs_selector);
domain_op__set_reg(fs_selector);
domain_op__reg(fs_base);
domain_op__set_reg(fs_base);
domain_op__reg(fs_limit);
domain_op__set_reg(fs_limit);
domain_op__reg(fs_access_rights);
domain_op__set_reg(fs_access_rights);
domain_op__reg(gs_selector);
domain_op__set_reg(gs_selector);
domain_op__reg(gs_base);
domain_op__set_reg(gs_base);
domain_op__reg(gs_limit);
domain_op__set_reg(gs_limit);
domain_op__reg(gs_access_rights);
domain_op__set_reg(gs_access_rights);
domain_op__reg(tr_selector);
domain_op__set_reg(tr_selector);
domain_op__reg(tr_base);
domain_op__set_reg(tr_base);
domain_op__reg(tr_limit);
domain_op__set_reg(tr_limit);
domain_op__reg(tr_access_rights);
domain_op__set_reg(tr_access_rights);
domain_op__reg(ldtr_selector);
domain_op__set_reg(ldtr_selector);
domain_op__reg(ldtr_base);
domain_op__set_reg(ldtr_base);
domain_op__reg(ldtr_limit);
domain_op__set_reg(ldtr_limit);
domain_op__reg(ldtr_access_rights);
domain_op__set_reg(ldtr_access_rights);

#define dispatch_case(name)                                                    \
case __enum_domain_op__ ## name:                                               \
this->domain_op__ ## name(vcpu);                                               \
return true;

bool
vmcall_domain_op_handler::dispatch(vcpu *vcpu)
{
    if (bfopcode(vcpu->rax()) != __enum_domain_op) {
        return false;
    }

    switch (vcpu->rax()) {
        dispatch_case(create_domain)
        dispatch_case(destroy_domain)
        dispatch_case(read_tsc)

        dispatch_case(set_uart)
        dispatch_case(hvc_rx_put)
        dispatch_case(hvc_tx_get)
        dispatch_case(add_e820_entry)
        dispatch_case(set_pt_uart)
        dispatch_case(dump_uart)

        dispatch_case(share_page_r)
        dispatch_case(share_page_rw)
        dispatch_case(share_page_rwe)
        dispatch_case(donate_page_r)
        dispatch_case(donate_page_rw)
        dispatch_case(donate_page_rwe)

        dispatch_case(rax);
        dispatch_case(set_rax);
        dispatch_case(rbx);
        dispatch_case(set_rbx);
        dispatch_case(rcx);
        dispatch_case(set_rcx);
        dispatch_case(rdx);
        dispatch_case(set_rdx);
        dispatch_case(rbp);
        dispatch_case(set_rbp);
        dispatch_case(rsi);
        dispatch_case(set_rsi);
        dispatch_case(rdi);
        dispatch_case(set_rdi);
        dispatch_case(r08);
        dispatch_case(set_r08);
        dispatch_case(r09);
        dispatch_case(set_r09);
        dispatch_case(r10);
        dispatch_case(set_r10);
        dispatch_case(r11);
        dispatch_case(set_r11);
        dispatch_case(r12);
        dispatch_case(set_r12);
        dispatch_case(r13);
        dispatch_case(set_r13);
        dispatch_case(r14);
        dispatch_case(set_r14);
        dispatch_case(r15);
        dispatch_case(set_r15);
        dispatch_case(rip);
        dispatch_case(set_rip);
        dispatch_case(rsp);
        dispatch_case(set_rsp);
        dispatch_case(gdt_base);
        dispatch_case(set_gdt_base);
        dispatch_case(gdt_limit);
        dispatch_case(set_gdt_limit);
        dispatch_case(idt_base);
        dispatch_case(set_idt_base);
        dispatch_case(idt_limit);
        dispatch_case(set_idt_limit);
        dispatch_case(cr0);
        dispatch_case(set_cr0);
        dispatch_case(cr3);
        dispatch_case(set_cr3);
        dispatch_case(cr4);
        dispatch_case(set_cr4);
        dispatch_case(ia32_efer);
        dispatch_case(set_ia32_efer);
        dispatch_case(ia32_pat);
        dispatch_case(set_ia32_pat);

        dispatch_case(es_selector);
        dispatch_case(set_es_selector);
        dispatch_case(es_base);
        dispatch_case(set_es_base);
        dispatch_case(es_limit);
        dispatch_case(set_es_limit);
        dispatch_case(es_access_rights);
        dispatch_case(set_es_access_rights);
        dispatch_case(cs_selector);
        dispatch_case(set_cs_selector);
        dispatch_case(cs_base);
        dispatch_case(set_cs_base);
        dispatch_case(cs_limit);
        dispatch_case(set_cs_limit);
        dispatch_case(cs_access_rights);
        dispatch_case(set_cs_access_rights);
        dispatch_case(ss_selector);
        dispatch_case(set_ss_selector);
        dispatch_case(ss_base);
        dispatch_case(set_ss_base);
        dispatch_case(ss_limit);
        dispatch_case(set_ss_limit);
        dispatch_case(ss_access_rights);
        dispatch_case(set_ss_access_rights);
        dispatch_case(ds_selector);
        dispatch_case(set_ds_selector);
        dispatch_case(ds_base);
        dispatch_case(set_ds_base);
        dispatch_case(ds_limit);
        dispatch_case(set_ds_limit);
        dispatch_case(ds_access_rights);
        dispatch_case(set_ds_access_rights);
        dispatch_case(fs_selector);
        dispatch_case(set_fs_selector);
        dispatch_case(fs_base);
        dispatch_case(set_fs_base);
        dispatch_case(fs_limit);
        dispatch_case(set_fs_limit);
        dispatch_case(fs_access_rights);
        dispatch_case(set_fs_access_rights);
        dispatch_case(gs_selector);
        dispatch_case(set_gs_selector);
        dispatch_case(gs_base);
        dispatch_case(set_gs_base);
        dispatch_case(gs_limit);
        dispatch_case(set_gs_limit);
        dispatch_case(gs_access_rights);
        dispatch_case(set_gs_access_rights);
        dispatch_case(tr_selector);
        dispatch_case(set_tr_selector);
        dispatch_case(tr_base);
        dispatch_case(set_tr_base);
        dispatch_case(tr_limit);
        dispatch_case(set_tr_limit);
        dispatch_case(tr_access_rights);
        dispatch_case(set_tr_access_rights);
        dispatch_case(ldtr_selector);
        dispatch_case(set_ldtr_selector);
        dispatch_case(ldtr_base);
        dispatch_case(set_ldtr_base);
        dispatch_case(ldtr_limit);
        dispatch_case(set_ldtr_limit);
        dispatch_case(ldtr_access_rights);
        dispatch_case(set_ldtr_access_rights);

        default:
            break;
    }

    throw std::runtime_error("unknown domain opcode");
}

}<|MERGE_RESOLUTION|>--- conflicted
+++ resolved
@@ -127,11 +127,7 @@
         auto num = xen->hvc_rx_put(gsl::span(buf.get(), len));
 
         dom->m_vcpu->load();
-<<<<<<< HEAD
-        dom->m_vcpu->notify_hvc();
-=======
         xen->queue_virq(VIRQ_CONSOLE);
->>>>>>> 16d61cd5
 
         vcpu->load();
         vcpu->set_rax(num);
