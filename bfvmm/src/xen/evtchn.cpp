--- conflicted
+++ resolved
@@ -571,14 +571,6 @@
     return word->compare_exchange_strong(expect, desire);
 }
 
-<<<<<<< HEAD
-void evtchn::upcall(port_t port)
-{
-    this->upcall(this->port_to_chan(port));
-}
-
-void evtchn::upcall(chan_t *chan)
-=======
 void xen_evtchn::queue_upcall(chan_t *chan)
 {
     if (!this->upcall(chan)) {
@@ -622,7 +614,6 @@
 }
 
 int xen_evtchn::upcall(chan_t *chan)
->>>>>>> 16d61cd5
 {
     expects(m_ctl_blk);
 
