--- conflicted
+++ resolved
@@ -78,10 +78,6 @@
 /** @brief defines the /dev name of the shim */
 #define SHIM_DEVICE_NAME "/dev/microv_shim"
 
-<<<<<<< HEAD
-#define _IOWR_LIST(type, nr, size, sub_size)                                                       \
-    _IOC(_IOC_READ | _IOC_WRITE, (type), (nr), sizeof(size) - sizeof(sub_size))
-=======
 /**
  * @brief Hack for defining ioctl commands that require structs
  * with zero-length arrays. This is usually for ioctls that return
@@ -92,7 +88,6 @@
  */
 #define _IOWR_LIST(type, nr, size, size_arr)                                                       \
     _IOC(_IOC_READ | _IOC_WRITE, (type), (nr), sizeof(size) - sizeof(size_arr))
->>>>>>> 2bd1164c
 
 /** @brief defines KVM's KVM_GET_API_VERSION IOCTL */
 #define KVM_GET_API_VERSION _IO(SHIMIO, 0x00)
